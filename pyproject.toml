--- conflicted
+++ resolved
@@ -113,7 +113,6 @@
     "lightrag-hku[offline-docs,offline-storage,offline-llm]",
 ]
 
-<<<<<<< HEAD
 evaluation = [
     # RAG evaluation dependencies (RAGAS framework)
     "ragas>=0.3.7",
@@ -121,11 +120,11 @@
     "httpx>=0.28.1",
     "pytest>=8.4.2",
     "pytest-asyncio>=1.2.0",
-=======
+]
+
 observability = [
     # LLM observability and tracing dependencies
     "langfuse>=3.8.1",
->>>>>>> 6975e69e
 ]
 
 [project.scripts]
