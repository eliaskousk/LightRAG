import asyncio
import os
from tqdm.asyncio import tqdm as tqdm_async
from dataclasses import asdict, dataclass, field
from datetime import datetime
from functools import partial
from typing import Type, cast

from .llm import (
    gpt_4o_mini_complete,
    openai_embedding,
)
from .operate import (
    chunking_by_token_size,
    extract_entities,
    # local_query,global_query,hybrid_query,
    kg_query,
    naive_query,
)

from .utils import (
    EmbeddingFunc,
    compute_mdhash_id,
    limit_async_func_call,
    convert_response_to_json,
    logger,
    set_logger,
)
from .base import (
    BaseGraphStorage,
    BaseKVStorage,
    BaseVectorStorage,
    StorageNameSpace,
    QueryParam,
)

from .storage import (
    JsonKVStorage,
    NanoVectorDBStorage,
    NetworkXStorage,
)

from .kg.neo4j_impl import Neo4JStorage

from .kg.oracle_impl import OracleKVStorage, OracleGraphStorage, OracleVectorDBStorage

from .kg.milvus_impl import MilvusVectorDBStorge

from .kg.mongo_impl import MongoKVStorage

# future KG integrations

# from .kg.ArangoDB_impl import (
#     GraphStorage as ArangoDBStorage
# )


def always_get_an_event_loop() -> asyncio.AbstractEventLoop:
    """
    Ensure that there is always an event loop available.

    This function tries to get the current event loop. If the current event loop is closed or does not exist,
    it creates a new event loop and sets it as the current event loop.

    Returns:
        asyncio.AbstractEventLoop: The current or newly created event loop.
    """
    try:
        # Try to get the current event loop
        current_loop = asyncio.get_event_loop()
        if current_loop._closed:
            raise RuntimeError("Event loop is closed.")
        return current_loop

    except RuntimeError:
        # If no event loop exists or it is closed, create a new one
        logger.info("Creating a new event loop in main thread.")
        new_loop = asyncio.new_event_loop()
        asyncio.set_event_loop(new_loop)
        return new_loop


@dataclass
class LightRAG:
    working_dir: str = field(
        default_factory=lambda: f"./lightrag_cache_{datetime.now().strftime('%Y-%m-%d-%H:%M:%S')}"
    )
    # Default not to use embedding cache
    embedding_cache_config: dict = field(
<<<<<<< HEAD
        default_factory=lambda: {"enabled": False, "similarity_threshold": 0.95}
=======
        default_factory=lambda: {
            "enabled": False,
            "similarity_threshold": 0.95,
            "use_llm_check": False,
        }
>>>>>>> ffa95e04
    )
    kv_storage: str = field(default="JsonKVStorage")
    vector_storage: str = field(default="NanoVectorDBStorage")
    graph_storage: str = field(default="NetworkXStorage")

    current_log_level = logger.level
    log_level: str = field(default=current_log_level)

    # text chunking
    chunk_token_size: int = 1200
    chunk_overlap_token_size: int = 100
    tiktoken_model_name: str = "gpt-4o-mini"

    # entity extraction
    entity_extract_max_gleaning: int = 1
    entity_summary_to_max_tokens: int = 500

    # node embedding
    node_embedding_algorithm: str = "node2vec"
    node2vec_params: dict = field(
        default_factory=lambda: {
            "dimensions": 1536,
            "num_walks": 10,
            "walk_length": 40,
            "window_size": 2,
            "iterations": 3,
            "random_seed": 3,
        }
    )

    # embedding_func: EmbeddingFunc = field(default_factory=lambda:hf_embedding)
    embedding_func: EmbeddingFunc = field(default_factory=lambda: openai_embedding)
    embedding_batch_num: int = 32
    embedding_func_max_async: int = 16

    # LLM
    llm_model_func: callable = gpt_4o_mini_complete  # hf_model_complete#
    llm_model_name: str = "meta-llama/Llama-3.2-1B-Instruct"  #'meta-llama/Llama-3.2-1B'#'google/gemma-2-2b-it'
    llm_model_max_token_size: int = 32768
    llm_model_max_async: int = 16
    llm_model_kwargs: dict = field(default_factory=dict)

    # storage
    vector_db_storage_cls_kwargs: dict = field(default_factory=dict)

    enable_llm_cache: bool = True

    # extension
    addon_params: dict = field(default_factory=dict)
    convert_response_to_json_func: callable = convert_response_to_json

    def __post_init__(self):
        log_file = os.path.join("lightrag.log")
        set_logger(log_file)
        logger.setLevel(self.log_level)

        logger.info(f"Logger initialized for working directory: {self.working_dir}")

        _print_config = ",\n  ".join([f"{k} = {v}" for k, v in asdict(self).items()])
        logger.debug(f"LightRAG init with param:\n  {_print_config}\n")

        # @TODO: should move all storage setup here to leverage initial start params attached to self.

        self.key_string_value_json_storage_cls: Type[BaseKVStorage] = (
            self._get_storage_class()[self.kv_storage]
        )
        self.vector_db_storage_cls: Type[BaseVectorStorage] = self._get_storage_class()[
            self.vector_storage
        ]
        self.graph_storage_cls: Type[BaseGraphStorage] = self._get_storage_class()[
            self.graph_storage
        ]

        if not os.path.exists(self.working_dir):
            logger.info(f"Creating working directory {self.working_dir}")
            os.makedirs(self.working_dir)

        self.llm_response_cache = (
            self.key_string_value_json_storage_cls(
                namespace="llm_response_cache",
                global_config=asdict(self),
                embedding_func=None,
            )
            if self.enable_llm_cache
            else None
        )
<<<<<<< HEAD

=======
>>>>>>> ffa95e04
        self.embedding_func = limit_async_func_call(self.embedding_func_max_async)(
            self.embedding_func
        )

        ####
        # add embedding func by walter
        ####
        self.full_docs = self.key_string_value_json_storage_cls(
            namespace="full_docs",
            global_config=asdict(self),
            embedding_func=self.embedding_func,
        )
        self.text_chunks = self.key_string_value_json_storage_cls(
            namespace="text_chunks",
            global_config=asdict(self),
            embedding_func=self.embedding_func,
        )
        self.chunk_entity_relation_graph = self.graph_storage_cls(
            namespace="chunk_entity_relation",
            global_config=asdict(self),
            embedding_func=self.embedding_func,
<<<<<<< HEAD
        )
        ####
        # add embedding func by walter over
        ####

        self.entities_vdb = self.vector_db_storage_cls(
            namespace="entities",
            global_config=asdict(self),
            embedding_func=self.embedding_func,
            meta_fields={"entity_name"},
        )
        self.relationships_vdb = self.vector_db_storage_cls(
            namespace="relationships",
            global_config=asdict(self),
            embedding_func=self.embedding_func,
            meta_fields={"src_id", "tgt_id"},
        )
=======
        )
        ####
        # add embedding func by walter over
        ####

        self.entities_vdb = self.vector_db_storage_cls(
            namespace="entities",
            global_config=asdict(self),
            embedding_func=self.embedding_func,
            meta_fields={"entity_name"},
        )
        self.relationships_vdb = self.vector_db_storage_cls(
            namespace="relationships",
            global_config=asdict(self),
            embedding_func=self.embedding_func,
            meta_fields={"src_id", "tgt_id"},
        )
>>>>>>> ffa95e04
        self.chunks_vdb = self.vector_db_storage_cls(
            namespace="chunks",
            global_config=asdict(self),
            embedding_func=self.embedding_func,
        )

        self.llm_model_func = limit_async_func_call(self.llm_model_max_async)(
            partial(
                self.llm_model_func,
                hashing_kv=self.llm_response_cache,
                **self.llm_model_kwargs,
            )
        )

    def _get_storage_class(self) -> Type[BaseGraphStorage]:
        return {
            # kv storage
            "JsonKVStorage": JsonKVStorage,
            "OracleKVStorage": OracleKVStorage,
            "MongoKVStorage": MongoKVStorage,
            # vector storage
            "NanoVectorDBStorage": NanoVectorDBStorage,
            "OracleVectorDBStorage": OracleVectorDBStorage,
            "MilvusVectorDBStorge": MilvusVectorDBStorge,
            # graph storage
            "NetworkXStorage": NetworkXStorage,
            "Neo4JStorage": Neo4JStorage,
            "OracleGraphStorage": OracleGraphStorage,
            # "ArangoDBStorage": ArangoDBStorage
        }

    def insert(self, string_or_strings):
        loop = always_get_an_event_loop()
        return loop.run_until_complete(self.ainsert(string_or_strings))

    async def ainsert(self, string_or_strings):
        update_storage = False
        try:
            if isinstance(string_or_strings, str):
                string_or_strings = [string_or_strings]

            new_docs = {
                compute_mdhash_id(c.strip(), prefix="doc-"): {"content": c.strip()}
                for c in string_or_strings
            }
            _add_doc_keys = await self.full_docs.filter_keys(list(new_docs.keys()))
            new_docs = {k: v for k, v in new_docs.items() if k in _add_doc_keys}
            if not len(new_docs):
                logger.warning("All docs are already in the storage")
                return
            update_storage = True
            logger.info(f"[New Docs] inserting {len(new_docs)} docs")

            inserting_chunks = {}
            for doc_key, doc in tqdm_async(
                new_docs.items(), desc="Chunking documents", unit="doc"
            ):
                chunks = {
                    compute_mdhash_id(dp["content"], prefix="chunk-"): {
                        **dp,
                        "full_doc_id": doc_key,
                    }
                    for dp in chunking_by_token_size(
                        doc["content"],
                        overlap_token_size=self.chunk_overlap_token_size,
                        max_token_size=self.chunk_token_size,
                        tiktoken_model=self.tiktoken_model_name,
                    )
                }
                inserting_chunks.update(chunks)
            _add_chunk_keys = await self.text_chunks.filter_keys(
                list(inserting_chunks.keys())
            )
            inserting_chunks = {
                k: v for k, v in inserting_chunks.items() if k in _add_chunk_keys
            }
            if not len(inserting_chunks):
                logger.warning("All chunks are already in the storage")
                return
            logger.info(f"[New Chunks] inserting {len(inserting_chunks)} chunks")

            await self.chunks_vdb.upsert(inserting_chunks)

            logger.info("[Entity Extraction]...")
            maybe_new_kg = await extract_entities(
                inserting_chunks,
                knowledge_graph_inst=self.chunk_entity_relation_graph,
                entity_vdb=self.entities_vdb,
                relationships_vdb=self.relationships_vdb,
                global_config=asdict(self),
            )
            if maybe_new_kg is None:
                logger.warning("No new entities and relationships found")
                return
            self.chunk_entity_relation_graph = maybe_new_kg

            await self.full_docs.upsert(new_docs)
            await self.text_chunks.upsert(inserting_chunks)
        finally:
            if update_storage:
                await self._insert_done()

    async def _insert_done(self):
        tasks = []
        for storage_inst in [
            self.full_docs,
            self.text_chunks,
            self.llm_response_cache,
            self.entities_vdb,
            self.relationships_vdb,
            self.chunks_vdb,
            self.chunk_entity_relation_graph,
        ]:
            if storage_inst is None:
                continue
            tasks.append(cast(StorageNameSpace, storage_inst).index_done_callback())
        await asyncio.gather(*tasks)

    def insert_custom_kg(self, custom_kg: dict):
        loop = always_get_an_event_loop()
        return loop.run_until_complete(self.ainsert_custom_kg(custom_kg))

    async def ainsert_custom_kg(self, custom_kg: dict):
        update_storage = False
        try:
            # Insert chunks into vector storage
            all_chunks_data = {}
            chunk_to_source_map = {}
            for chunk_data in custom_kg.get("chunks", []):
                chunk_content = chunk_data["content"]
                source_id = chunk_data["source_id"]
                chunk_id = compute_mdhash_id(chunk_content.strip(), prefix="chunk-")

                chunk_entry = {"content": chunk_content.strip(), "source_id": source_id}
                all_chunks_data[chunk_id] = chunk_entry
                chunk_to_source_map[source_id] = chunk_id
                update_storage = True

            if self.chunks_vdb is not None and all_chunks_data:
                await self.chunks_vdb.upsert(all_chunks_data)
            if self.text_chunks is not None and all_chunks_data:
                await self.text_chunks.upsert(all_chunks_data)

            # Insert entities into knowledge graph
            all_entities_data = []
            for entity_data in custom_kg.get("entities", []):
                entity_name = f'"{entity_data["entity_name"].upper()}"'
                entity_type = entity_data.get("entity_type", "UNKNOWN")
                description = entity_data.get("description", "No description provided")
                # source_id = entity_data["source_id"]
                source_chunk_id = entity_data.get("source_id", "UNKNOWN")
                source_id = chunk_to_source_map.get(source_chunk_id, "UNKNOWN")

                # Log if source_id is UNKNOWN
                if source_id == "UNKNOWN":
                    logger.warning(
                        f"Entity '{entity_name}' has an UNKNOWN source_id. Please check the source mapping."
                    )

                # Prepare node data
                node_data = {
                    "entity_type": entity_type,
                    "description": description,
                    "source_id": source_id,
                }
                # Insert node data into the knowledge graph
                await self.chunk_entity_relation_graph.upsert_node(
                    entity_name, node_data=node_data
                )
                node_data["entity_name"] = entity_name
                all_entities_data.append(node_data)
                update_storage = True

            # Insert relationships into knowledge graph
            all_relationships_data = []
            for relationship_data in custom_kg.get("relationships", []):
                src_id = f'"{relationship_data["src_id"].upper()}"'
                tgt_id = f'"{relationship_data["tgt_id"].upper()}"'
                description = relationship_data["description"]
                keywords = relationship_data["keywords"]
                weight = relationship_data.get("weight", 1.0)
                # source_id = relationship_data["source_id"]
                source_chunk_id = relationship_data.get("source_id", "UNKNOWN")
                source_id = chunk_to_source_map.get(source_chunk_id, "UNKNOWN")

                # Log if source_id is UNKNOWN
                if source_id == "UNKNOWN":
                    logger.warning(
                        f"Relationship from '{src_id}' to '{tgt_id}' has an UNKNOWN source_id. Please check the source mapping."
                    )

                # Check if nodes exist in the knowledge graph
                for need_insert_id in [src_id, tgt_id]:
                    if not (
                        await self.chunk_entity_relation_graph.has_node(need_insert_id)
                    ):
                        await self.chunk_entity_relation_graph.upsert_node(
                            need_insert_id,
                            node_data={
                                "source_id": source_id,
                                "description": "UNKNOWN",
                                "entity_type": "UNKNOWN",
                            },
                        )

                # Insert edge into the knowledge graph
                await self.chunk_entity_relation_graph.upsert_edge(
                    src_id,
                    tgt_id,
                    edge_data={
                        "weight": weight,
                        "description": description,
                        "keywords": keywords,
                        "source_id": source_id,
                    },
                )
                edge_data = {
                    "src_id": src_id,
                    "tgt_id": tgt_id,
                    "description": description,
                    "keywords": keywords,
                }
                all_relationships_data.append(edge_data)
                update_storage = True

            # Insert entities into vector storage if needed
            if self.entities_vdb is not None:
                data_for_vdb = {
                    compute_mdhash_id(dp["entity_name"], prefix="ent-"): {
                        "content": dp["entity_name"] + dp["description"],
                        "entity_name": dp["entity_name"],
                    }
                    for dp in all_entities_data
                }
                await self.entities_vdb.upsert(data_for_vdb)

            # Insert relationships into vector storage if needed
            if self.relationships_vdb is not None:
                data_for_vdb = {
                    compute_mdhash_id(dp["src_id"] + dp["tgt_id"], prefix="rel-"): {
                        "src_id": dp["src_id"],
                        "tgt_id": dp["tgt_id"],
                        "content": dp["keywords"]
                        + dp["src_id"]
                        + dp["tgt_id"]
                        + dp["description"],
                    }
                    for dp in all_relationships_data
                }
                await self.relationships_vdb.upsert(data_for_vdb)
        finally:
            if update_storage:
                await self._insert_done()

    def query(self, query: str, param: QueryParam = QueryParam()):
        loop = always_get_an_event_loop()
        return loop.run_until_complete(self.aquery(query, param))

    async def aquery(self, query: str, param: QueryParam = QueryParam()):
        if param.mode in ["local", "global", "hybrid"]:
            response = await kg_query(
                query,
                self.chunk_entity_relation_graph,
                self.entities_vdb,
                self.relationships_vdb,
                self.text_chunks,
                param,
                asdict(self),
                hashing_kv=self.llm_response_cache,
            )
        elif param.mode == "naive":
            response = await naive_query(
                query,
                self.chunks_vdb,
                self.text_chunks,
                param,
                asdict(self),
                hashing_kv=self.llm_response_cache,
            )
        else:
            raise ValueError(f"Unknown mode {param.mode}")
        await self._query_done()
        return response

    async def _query_done(self):
        tasks = []
        for storage_inst in [self.llm_response_cache]:
            if storage_inst is None:
                continue
            tasks.append(cast(StorageNameSpace, storage_inst).index_done_callback())
        await asyncio.gather(*tasks)

    def delete_by_entity(self, entity_name: str):
        loop = always_get_an_event_loop()
        return loop.run_until_complete(self.adelete_by_entity(entity_name))

    async def adelete_by_entity(self, entity_name: str):
        entity_name = f'"{entity_name.upper()}"'

        try:
            await self.entities_vdb.delete_entity(entity_name)
            await self.relationships_vdb.delete_relation(entity_name)
            await self.chunk_entity_relation_graph.delete_node(entity_name)

            logger.info(
                f"Entity '{entity_name}' and its relationships have been deleted."
            )
            await self._delete_by_entity_done()
        except Exception as e:
            logger.error(f"Error while deleting entity '{entity_name}': {e}")

    async def _delete_by_entity_done(self):
        tasks = []
        for storage_inst in [
            self.entities_vdb,
            self.relationships_vdb,
            self.chunk_entity_relation_graph,
        ]:
            if storage_inst is None:
                continue
            tasks.append(cast(StorageNameSpace, storage_inst).index_done_callback())
        await asyncio.gather(*tasks)<|MERGE_RESOLUTION|>--- conflicted
+++ resolved
@@ -87,15 +87,11 @@
     )
     # Default not to use embedding cache
     embedding_cache_config: dict = field(
-<<<<<<< HEAD
-        default_factory=lambda: {"enabled": False, "similarity_threshold": 0.95}
-=======
         default_factory=lambda: {
             "enabled": False,
             "similarity_threshold": 0.95,
             "use_llm_check": False,
         }
->>>>>>> ffa95e04
     )
     kv_storage: str = field(default="JsonKVStorage")
     vector_storage: str = field(default="NanoVectorDBStorage")
@@ -182,10 +178,6 @@
             if self.enable_llm_cache
             else None
         )
-<<<<<<< HEAD
-
-=======
->>>>>>> ffa95e04
         self.embedding_func = limit_async_func_call(self.embedding_func_max_async)(
             self.embedding_func
         )
@@ -207,7 +199,6 @@
             namespace="chunk_entity_relation",
             global_config=asdict(self),
             embedding_func=self.embedding_func,
-<<<<<<< HEAD
         )
         ####
         # add embedding func by walter over
@@ -225,25 +216,6 @@
             embedding_func=self.embedding_func,
             meta_fields={"src_id", "tgt_id"},
         )
-=======
-        )
-        ####
-        # add embedding func by walter over
-        ####
-
-        self.entities_vdb = self.vector_db_storage_cls(
-            namespace="entities",
-            global_config=asdict(self),
-            embedding_func=self.embedding_func,
-            meta_fields={"entity_name"},
-        )
-        self.relationships_vdb = self.vector_db_storage_cls(
-            namespace="relationships",
-            global_config=asdict(self),
-            embedding_func=self.embedding_func,
-            meta_fields={"src_id", "tgt_id"},
-        )
->>>>>>> ffa95e04
         self.chunks_vdb = self.vector_db_storage_cls(
             namespace="chunks",
             global_config=asdict(self),
