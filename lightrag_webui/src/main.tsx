import { createRoot } from 'react-dom/client'
import './index.css'
<<<<<<< HEAD
import AppRouter from './AppRouter'
import "./i18n";


createRoot(document.getElementById('root')!).render(
  <StrictMode>
    <AppRouter />
  </StrictMode>
)
=======
import { Root } from '@/components/Root'

createRoot(document.getElementById('root')!).render(<Root />)
>>>>>>> 063ad8a3
<|MERGE_RESOLUTION|>--- conflicted
+++ resolved
@@ -1,17 +1,13 @@
+import { StrictMode } from 'react'
 import { createRoot } from 'react-dom/client'
 import './index.css'
-<<<<<<< HEAD
 import AppRouter from './AppRouter'
 import "./i18n";
+
 
 
 createRoot(document.getElementById('root')!).render(
   <StrictMode>
     <AppRouter />
   </StrictMode>
-)
-=======
-import { Root } from '@/components/Root'
-
-createRoot(document.getElementById('root')!).render(<Root />)
->>>>>>> 063ad8a3
+)